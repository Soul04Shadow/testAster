websockets
requests
python-dotenv
flask
flask-cors
colorama==0.4.6
<<<<<<< HEAD
=======
web3
eth-account
eth-abi
>>>>>>> 85c6ee5f
pytest<|MERGE_RESOLUTION|>--- conflicted
+++ resolved
@@ -4,10 +4,4 @@
 flask
 flask-cors
 colorama==0.4.6
-<<<<<<< HEAD
-=======
-web3
-eth-account
-eth-abi
->>>>>>> 85c6ee5f
 pytest